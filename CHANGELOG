--- conflicted
+++ resolved
@@ -1,10 +1,8 @@
-<<<<<<< HEAD
 tag-1.1-20210712 JP
   - Packaged software name should use the Title and fall back on the Vendor Common Name
-=======
+
 tag-1.1-20210525 EB
   - Add description of how to access Valet packages
->>>>>>> 8665fa4f
 
 tag-1.1-20210507 JP
   - Fix bug in RDR Organization load
